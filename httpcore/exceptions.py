--- conflicted
+++ resolved
@@ -73,12 +73,13 @@
     """
 
 
-<<<<<<< HEAD
 class DecodingError(Exception):
     """
     Decoding of the response failed.
-=======
+    """
+
+    
 class InvalidURL(Exception):
     """
->>>>>>> 696c0549
+    URL was missing a hostname, or was not one of HTTP/HTTPS.
     """