import datetime
import enum
import logging
import ssl
import typing
import warnings
from contextlib import asynccontextmanager, contextmanager
from types import TracebackType

from .__version__ import __version__
from ._auth import Auth, BasicAuth, FunctionAuth
from ._config import (
    DEFAULT_LIMITS,
    DEFAULT_MAX_REDIRECTS,
    DEFAULT_TIMEOUT_CONFIG,
    Limits,
    Proxy,
    Timeout,
)
from ._decoders import SUPPORTED_DECODERS
from ._exceptions import (
    InvalidURL,
    RemoteProtocolError,
    TooManyRedirects,
    request_context,
)
from ._models import Cookies, Headers, Request, Response
from ._status_codes import codes
from ._transports.asgi import ASGITransport
from ._transports.base import AsyncBaseTransport, BaseTransport
from ._transports.default import AsyncHTTPTransport, HTTPTransport
from ._transports.wsgi import WSGITransport
from ._types import (
    AsyncByteStream,
    AuthTypes,
    CookieTypes,
    HeaderTypes,
    ProxiesTypes,
    ProxyTypes,
    QueryParamTypes,
    RequestContent,
    RequestData,
    RequestExtensions,
    RequestFiles,
    SyncByteStream,
    TimeoutTypes,
    URLTypes,
)
from ._urls import URL, QueryParams
from ._utils import (
    Timer,
    URLPattern,
    get_environment_proxies,
    is_https_redirect,
    same_origin,
)

# The type annotation for @classmethod and context managers here follows PEP 484
# https://www.python.org/dev/peps/pep-0484/#annotating-instance-and-class-methods
T = typing.TypeVar("T", bound="Client")
U = typing.TypeVar("U", bound="AsyncClient")


class UseClientDefault:
    """
    For some parameters such as `auth=...` and `timeout=...` we need to be able
    to indicate the default "unset" state, in a way that is distinctly different
    to using `None`.

    The default "unset" state indicates that whatever default is set on the
    client should be used. This is different to setting `None`, which
    explicitly disables the parameter, possibly overriding a client default.

    For example we use `timeout=USE_CLIENT_DEFAULT` in the `request()` signature.
    Omitting the `timeout` parameter will send a request using whatever default
    timeout has been configured on the client. Including `timeout=None` will
    ensure no timeout is used.

    Note that user code shouldn't need to use the `USE_CLIENT_DEFAULT` constant,
    but it is used internally when a parameter is not included.
    """


USE_CLIENT_DEFAULT = UseClientDefault()


logger = logging.getLogger("httpx")

USER_AGENT = f"python-httpx/{__version__}"
ACCEPT_ENCODING = ", ".join(
    [key for key in SUPPORTED_DECODERS.keys() if key != "identity"]
)


class ClientState(enum.Enum):
    # UNOPENED:
    #   The client has been instantiated, but has not been used to send a request,
    #   or been opened by entering the context of a `with` block.
    UNOPENED = 1
    # OPENED:
    #   The client has either sent a request, or is within a `with` block.
    OPENED = 2
    # CLOSED:
    #   The client has either exited the `with` block, or `close()` has
    #   been called explicitly.
    CLOSED = 3


class BoundSyncStream(SyncByteStream):
    """
    A byte stream that is bound to a given response instance, and that
    ensures the `response.elapsed` is set once the response is closed.
    """

    def __init__(
        self, stream: SyncByteStream, response: Response, timer: Timer
    ) -> None:
        self._stream = stream
        self._response = response
        self._timer = timer

    def __iter__(self) -> typing.Iterator[bytes]:
        for chunk in self._stream:
            yield chunk

    def close(self) -> None:
        seconds = self._timer.sync_elapsed()
        self._response.elapsed = datetime.timedelta(seconds=seconds)
        self._stream.close()


class BoundAsyncStream(AsyncByteStream):
    """
    An async byte stream that is bound to a given response instance, and that
    ensures the `response.elapsed` is set once the response is closed.
    """

    def __init__(
        self, stream: AsyncByteStream, response: Response, timer: Timer
    ) -> None:
        self._stream = stream
        self._response = response
        self._timer = timer

    async def __aiter__(self) -> typing.AsyncIterator[bytes]:
        async for chunk in self._stream:
            yield chunk

    async def aclose(self) -> None:
        seconds = await self._timer.async_elapsed()
        self._response.elapsed = datetime.timedelta(seconds=seconds)
        await self._stream.aclose()


EventHook = typing.Callable[..., typing.Any]


class BaseClient:
    def __init__(
        self,
        *,
        auth: typing.Optional[AuthTypes] = None,
        params: typing.Optional[QueryParamTypes] = None,
        headers: typing.Optional[HeaderTypes] = None,
        cookies: typing.Optional[CookieTypes] = None,
        timeout: TimeoutTypes = DEFAULT_TIMEOUT_CONFIG,
        follow_redirects: bool = False,
        max_redirects: int = DEFAULT_MAX_REDIRECTS,
        event_hooks: typing.Optional[
            typing.Mapping[str, typing.List[EventHook]]
        ] = None,
        base_url: URLTypes = "",
        trust_env: bool = True,
        default_encoding: typing.Union[str, typing.Callable[[bytes], str]] = "utf-8",
    ) -> None:
        event_hooks = {} if event_hooks is None else event_hooks

        self._base_url = self._enforce_trailing_slash(URL(base_url))

        self._auth = self._build_auth(auth)
        self._params = QueryParams(params)
        self.headers = Headers(headers)
        self._cookies = Cookies(cookies)
        self._timeout = Timeout(timeout)
        self.follow_redirects = follow_redirects
        self.max_redirects = max_redirects
        self._event_hooks = {
            "request": list(event_hooks.get("request", [])),
            "response": list(event_hooks.get("response", [])),
        }
        self._trust_env = trust_env
        self._default_encoding = default_encoding
        self._state = ClientState.UNOPENED

    @property
    def is_closed(self) -> bool:
        """
        Check if the client being closed
        """
        return self._state == ClientState.CLOSED

    @property
    def trust_env(self) -> bool:
        return self._trust_env

    def _enforce_trailing_slash(self, url: URL) -> URL:
        if url.raw_path.endswith(b"/"):
            return url
        return url.copy_with(raw_path=url.raw_path + b"/")

    def _get_proxy_map(
        self, proxies: typing.Optional[ProxiesTypes], allow_env_proxies: bool
    ) -> typing.Dict[str, typing.Optional[Proxy]]:
        if proxies is None:
            if allow_env_proxies:
                return {
                    key: None if url is None else Proxy(url=url)
                    for key, url in get_environment_proxies().items()
                }
            return {}
        if isinstance(proxies, dict):
            new_proxies = {}
            for key, value in proxies.items():
                proxy = Proxy(url=value) if isinstance(value, (str, URL)) else value
                new_proxies[str(key)] = proxy
            return new_proxies
        else:
            proxy = Proxy(url=proxies) if isinstance(proxies, (str, URL)) else proxies
            return {"all://": proxy}

    @property
    def timeout(self) -> Timeout:
        return self._timeout

    @timeout.setter
    def timeout(self, timeout: TimeoutTypes) -> None:
        self._timeout = Timeout(timeout)

    @property
    def event_hooks(self) -> typing.Dict[str, typing.List[EventHook]]:
        return self._event_hooks

    @event_hooks.setter
    def event_hooks(
        self, event_hooks: typing.Dict[str, typing.List[EventHook]]
    ) -> None:
        self._event_hooks = {
            "request": list(event_hooks.get("request", [])),
            "response": list(event_hooks.get("response", [])),
        }

    @property
    def auth(self) -> typing.Optional[Auth]:
        """
        Authentication class used when none is passed at the request-level.

        See also [Authentication][0].

        [0]: /quickstart/#authentication
        """
        return self._auth

    @auth.setter
    def auth(self, auth: AuthTypes) -> None:
        self._auth = self._build_auth(auth)

    @property
    def base_url(self) -> URL:
        """
        Base URL to use when sending requests with relative URLs.
        """
        return self._base_url

    @base_url.setter
    def base_url(self, url: URLTypes) -> None:
        self._base_url = self._enforce_trailing_slash(URL(url))

    @property
    def headers(self) -> Headers:
        """
        HTTP headers to include when sending requests.
        """
        return self._headers

    @headers.setter
    def headers(self, headers: HeaderTypes) -> None:
        client_headers = Headers(
            {
                b"Accept": b"*/*",
                b"Accept-Encoding": ACCEPT_ENCODING.encode("ascii"),
                b"Connection": b"keep-alive",
                b"User-Agent": USER_AGENT.encode("ascii"),
            }
        )
        client_headers.update(headers)
        self._headers = client_headers

    @property
    def cookies(self) -> Cookies:
        """
        Cookie values to include when sending requests.
        """
        return self._cookies

    @cookies.setter
    def cookies(self, cookies: CookieTypes) -> None:
        self._cookies = Cookies(cookies)

    @property
    def params(self) -> QueryParams:
        """
        Query parameters to include in the URL when sending requests.
        """
        return self._params

    @params.setter
    def params(self, params: QueryParamTypes) -> None:
        self._params = QueryParams(params)

    def build_request(
        self,
        method: str,
        url: URLTypes,
        *,
        content: typing.Optional[RequestContent] = None,
        data: typing.Optional[RequestData] = None,
        files: typing.Optional[RequestFiles] = None,
        json: typing.Optional[typing.Any] = None,
        params: typing.Optional[QueryParamTypes] = None,
        headers: typing.Optional[HeaderTypes] = None,
        cookies: typing.Optional[CookieTypes] = None,
        timeout: typing.Union[TimeoutTypes, UseClientDefault] = USE_CLIENT_DEFAULT,
        extensions: typing.Optional[RequestExtensions] = None,
    ) -> Request:
        """
        Build and return a request instance.

        * The `params`, `headers` and `cookies` arguments
        are merged with any values set on the client.
        * The `url` argument is merged with any `base_url` set on the client.

        See also: [Request instances][0]

        [0]: /advanced/#request-instances
        """
        url = self._merge_url(url)
        headers = self._merge_headers(headers)
        cookies = self._merge_cookies(cookies)
        params = self._merge_queryparams(params)
        extensions = {} if extensions is None else extensions
        if "timeout" not in extensions:
            timeout = (
                self.timeout
                if isinstance(timeout, UseClientDefault)
                else Timeout(timeout)
            )
            extensions = dict(**extensions, timeout=timeout.as_dict())
        return Request(
            method,
            url,
            content=content,
            data=data,
            files=files,
            json=json,
            params=params,
            headers=headers,
            cookies=cookies,
            extensions=extensions,
        )

    def _merge_url(self, url: URLTypes) -> URL:
        """
        Merge a URL argument together with any 'base_url' on the client,
        to create the URL used for the outgoing request.
        """
        merge_url = URL(url)
        if merge_url.is_relative_url:
            # To merge URLs we always append to the base URL. To get this
            # behaviour correct we always ensure the base URL ends in a '/'
            # separator, and strip any leading '/' from the merge URL.
            #
            # So, eg...
            #
            # >>> client = Client(base_url="https://www.example.com/subpath")
            # >>> client.base_url
            # URL('https://www.example.com/subpath/')
            # >>> client.build_request("GET", "/path").url
            # URL('https://www.example.com/subpath/path')
            merge_raw_path = self.base_url.raw_path + merge_url.raw_path.lstrip(b"/")
            return self.base_url.copy_with(raw_path=merge_raw_path)
        return merge_url

    def _merge_cookies(
        self, cookies: typing.Optional[CookieTypes] = None
    ) -> typing.Optional[CookieTypes]:
        """
        Merge a cookies argument together with any cookies on the client,
        to create the cookies used for the outgoing request.
        """
        if cookies or self.cookies:
            merged_cookies = Cookies(self.cookies)
            merged_cookies.update(cookies)
            return merged_cookies
        return cookies

    def _merge_headers(
        self, headers: typing.Optional[HeaderTypes] = None
    ) -> typing.Optional[HeaderTypes]:
        """
        Merge a headers argument together with any headers on the client,
        to create the headers used for the outgoing request.
        """
        merged_headers = Headers(self.headers)
        merged_headers.update(headers)
        return merged_headers

    def _merge_queryparams(
        self, params: typing.Optional[QueryParamTypes] = None
    ) -> typing.Optional[QueryParamTypes]:
        """
        Merge a queryparams argument together with any queryparams on the client,
        to create the queryparams used for the outgoing request.
        """
        if params or self.params:
            merged_queryparams = QueryParams(self.params)
            return merged_queryparams.merge(params)
        return params

    def _build_auth(self, auth: typing.Optional[AuthTypes]) -> typing.Optional[Auth]:
        if auth is None:
            return None
        elif isinstance(auth, tuple):
            return BasicAuth(username=auth[0], password=auth[1])
        elif isinstance(auth, Auth):
            return auth
        elif callable(auth):
            return FunctionAuth(func=auth)
        else:
            raise TypeError(f'Invalid "auth" argument: {auth!r}')

    def _build_request_auth(
        self,
        request: Request,
        auth: typing.Union[AuthTypes, UseClientDefault, None] = USE_CLIENT_DEFAULT,
    ) -> Auth:
        auth = (
            self._auth if isinstance(auth, UseClientDefault) else self._build_auth(auth)
        )

        if auth is not None:
            return auth

        username, password = request.url.username, request.url.password
        if username or password:
            return BasicAuth(username=username, password=password)

        return Auth()

    def _build_redirect_request(self, request: Request, response: Response) -> Request:
        """
        Given a request and a redirect response, return a new request that
        should be used to effect the redirect.
        """
        method = self._redirect_method(request, response)
        url = self._redirect_url(request, response)
        headers = self._redirect_headers(request, url, method)
        stream = self._redirect_stream(request, method)
        cookies = Cookies(self.cookies)
        return Request(
            method=method,
            url=url,
            headers=headers,
            cookies=cookies,
            stream=stream,
            extensions=request.extensions,
        )

    def _redirect_method(self, request: Request, response: Response) -> str:
        """
        When being redirected we may want to change the method of the request
        based on certain specs or browser behavior.
        """
        method = request.method

        # https://tools.ietf.org/html/rfc7231#section-6.4.4
        if response.status_code == codes.SEE_OTHER and method != "HEAD":
            method = "GET"

        # Do what the browsers do, despite standards...
        # Turn 302s into GETs.
        if response.status_code == codes.FOUND and method != "HEAD":
            method = "GET"

        # If a POST is responded to with a 301, turn it into a GET.
        # This bizarre behaviour is explained in 'requests' issue 1704.
        if response.status_code == codes.MOVED_PERMANENTLY and method == "POST":
            method = "GET"

        return method

    def _redirect_url(self, request: Request, response: Response) -> URL:
        """
        Return the URL for the redirect to follow.
        """
        location = response.headers["Location"]

        try:
            url = URL(location)
        except InvalidURL as exc:
            raise RemoteProtocolError(
                f"Invalid URL in location header: {exc}.", request=request
            ) from None

        # Handle malformed 'Location' headers that are "absolute" form, have no host.
        # See: https://github.com/encode/httpx/issues/771
        if url.scheme and not url.host:
            url = url.copy_with(host=request.url.host)

        # Facilitate relative 'Location' headers, as allowed by RFC 7231.
        # (e.g. '/path/to/resource' instead of 'http://domain.tld/path/to/resource')
        if url.is_relative_url:
            url = request.url.join(url)

        # Attach previous fragment if needed (RFC 7231 7.1.2)
        if request.url.fragment and not url.fragment:
            url = url.copy_with(fragment=request.url.fragment)

        return url

    def _redirect_headers(self, request: Request, url: URL, method: str) -> Headers:
        """
        Return the headers that should be used for the redirect request.
        """
        headers = Headers(request.headers)

        if not same_origin(url, request.url):
            if not is_https_redirect(request.url, url):
                # Strip Authorization headers when responses are redirected
                # away from the origin. (Except for direct HTTP to HTTPS redirects.)
                headers.pop("Authorization", None)

            # Update the Host header.
            headers["Host"] = url.netloc.decode("ascii")

        if method != request.method and method == "GET":
            # If we've switch to a 'GET' request, then strip any headers which
            # are only relevant to the request body.
            headers.pop("Content-Length", None)
            headers.pop("Transfer-Encoding", None)

        # We should use the client cookie store to determine any cookie header,
        # rather than whatever was on the original outgoing request.
        headers.pop("Cookie", None)

        return headers

    def _redirect_stream(
        self, request: Request, method: str
    ) -> typing.Optional[typing.Union[SyncByteStream, AsyncByteStream]]:
        """
        Return the body that should be used for the redirect request.
        """
        if method != request.method and method == "GET":
            return None

        return request.stream


class Client(BaseClient):
    """
    An HTTP client, with connection pooling, HTTP/2, redirects, cookie persistence, etc.

    It can be shared between threads.

    Usage:

    ```python
    >>> client = httpx.Client()
    >>> response = client.get('https://example.org')
    ```

    **Parameters:**

    * **auth** - *(optional)* An authentication class to use when sending
    requests.
    * **params** - *(optional)* Query parameters to include in request URLs, as
    a string, dictionary, or sequence of two-tuples.
    * **headers** - *(optional)* Dictionary of HTTP headers to include when
    sending requests.
    * **cookies** - *(optional)* Dictionary of Cookie items to include when
    sending requests.
    * **ssl_context** - *(optional)* An SSL certificate used by the requested host
    to authenticate the client.
    * **proxy** - *(optional)* A proxy URL where all the traffic should be routed.
    * **proxies** - *(optional)* A dictionary mapping proxy keys to proxy
    URLs.
    * **timeout** - *(optional)* The timeout configuration to use when sending
    requests.
    * **limits** - *(optional)* The limits configuration to use.
    * **max_redirects** - *(optional)* The maximum number of redirect responses
    that should be followed.
    * **base_url** - *(optional)* A URL to use as the base when building
    request URLs.
    * **transport** - *(optional)* A transport class to use for sending requests
    over the network.
    * **app** - *(optional)* An WSGI application to send requests to,
    rather than sending actual network requests.
    * **trust_env** - *(optional)* Enables or disables usage of environment
    variables for configuration.
    * **default_encoding** - *(optional)* The default encoding to use for decoding
    response text, if no charset information is included in a response Content-Type
    header. Set to a callable for automatic character set detection. Default: "utf-8".
    """

    def __init__(
        self,
        *,
        auth: typing.Optional[AuthTypes] = None,
        params: typing.Optional[QueryParamTypes] = None,
        headers: typing.Optional[HeaderTypes] = None,
        cookies: typing.Optional[CookieTypes] = None,
        ssl_context: typing.Optional[ssl.SSLContext] = None,
        http1: bool = True,
        http2: bool = False,
        proxy: typing.Optional[ProxyTypes] = None,
        proxies: typing.Optional[ProxiesTypes] = None,
        mounts: typing.Optional[
            typing.Mapping[str, typing.Optional[BaseTransport]]
        ] = None,
        timeout: TimeoutTypes = DEFAULT_TIMEOUT_CONFIG,
        follow_redirects: bool = False,
        limits: Limits = DEFAULT_LIMITS,
        max_redirects: int = DEFAULT_MAX_REDIRECTS,
        event_hooks: typing.Optional[
            typing.Mapping[str, typing.List[EventHook]]
        ] = None,
        base_url: URLTypes = "",
        transport: typing.Optional[BaseTransport] = None,
        app: typing.Optional[typing.Callable[..., typing.Any]] = None,
        trust_env: bool = True,
        default_encoding: typing.Union[str, typing.Callable[[bytes], str]] = "utf-8",
    ) -> None:
        super().__init__(
            auth=auth,
            params=params,
            headers=headers,
            cookies=cookies,
            timeout=timeout,
            follow_redirects=follow_redirects,
            max_redirects=max_redirects,
            event_hooks=event_hooks,
            base_url=base_url,
            trust_env=trust_env,
            default_encoding=default_encoding,
        )

        if http2:
            try:
                import h2  # noqa
            except ImportError:  # pragma: no cover
                raise ImportError(
                    "Using http2=True, but the 'h2' package is not installed. "
                    "Make sure to install httpx using `pip install httpx[http2]`."
                ) from None

        if proxies:
            message = (
                "The 'proxies' argument is now deprecated."
                " Use 'proxy' or 'mounts' instead."
            )
            warnings.warn(message, DeprecationWarning)
            if proxy:
                raise RuntimeError("Use either `proxy` or 'proxies', not both.")

        allow_env_proxies = trust_env and app is None and transport is None
        proxy_map = self._get_proxy_map(proxies or proxy, allow_env_proxies)

        self._transport = self._init_transport(
            ssl_context=ssl_context,
            http1=http1,
            http2=http2,
            limits=limits,
            transport=transport,
            app=app,
        )
        self._mounts: typing.Dict[URLPattern, typing.Optional[BaseTransport]] = {
            URLPattern(key): None
            if proxy is None
            else self._init_proxy_transport(
                proxy,
                ssl_context=ssl_context,
                http1=http1,
                http2=http2,
                limits=limits,
            )
            for key, proxy in proxy_map.items()
        }
        if mounts is not None:
            self._mounts.update(
                {URLPattern(key): transport for key, transport in mounts.items()}
            )

        self._mounts = dict(sorted(self._mounts.items()))

    def _init_transport(
        self,
        ssl_context: typing.Optional[ssl.SSLContext],
        http1: bool = True,
        http2: bool = False,
        limits: Limits = DEFAULT_LIMITS,
        transport: typing.Optional[BaseTransport] = None,
        app: typing.Optional[typing.Callable[..., typing.Any]] = None,
    ) -> BaseTransport:
        if transport is not None:
            return transport

        if app is not None:
            return WSGITransport(app=app)

        return HTTPTransport(
            ssl_context=ssl_context,
            http1=http1,
            http2=http2,
            limits=limits,
        )

    def _init_proxy_transport(
        self,
        proxy: Proxy,
        ssl_context: typing.Optional[ssl.SSLContext] = None,
        http1: bool = True,
        http2: bool = False,
        limits: Limits = DEFAULT_LIMITS,
    ) -> BaseTransport:
        return HTTPTransport(
            ssl_context=ssl_context,
            http1=http1,
            http2=http2,
            limits=limits,
            proxy=proxy,
        )

    def _transport_for_url(self, url: URL) -> BaseTransport:
        """
        Returns the transport instance that should be used for a given URL.
        This will either be the standard connection pool, or a proxy.
        """
        for pattern, transport in self._mounts.items():
            if pattern.matches(url):
                return self._transport if transport is None else transport

        return self._transport

    def request(
        self,
        method: str,
        url: URLTypes,
        *,
        content: typing.Optional[RequestContent] = None,
        data: typing.Optional[RequestData] = None,
        files: typing.Optional[RequestFiles] = None,
        json: typing.Optional[typing.Any] = None,
        params: typing.Optional[QueryParamTypes] = None,
        headers: typing.Optional[HeaderTypes] = None,
        cookies: typing.Optional[CookieTypes] = None,
        auth: typing.Union[AuthTypes, UseClientDefault, None] = USE_CLIENT_DEFAULT,
        follow_redirects: typing.Union[bool, UseClientDefault] = USE_CLIENT_DEFAULT,
        timeout: typing.Union[TimeoutTypes, UseClientDefault] = USE_CLIENT_DEFAULT,
        extensions: typing.Optional[RequestExtensions] = None,
    ) -> Response:
        """
        Build and send a request.

        Equivalent to:

        ```python
        request = client.build_request(...)
        response = client.send(request, ...)
        ```

        See `Client.build_request()`, `Client.send()` and
        [Merging of configuration][0] for how the various parameters
        are merged with client-level configuration.

        [0]: /advanced/#merging-of-configuration
        """
        if cookies is not None:
            message = (
                "Setting per-request cookies=<...> is being deprecated, because "
                "the expected behaviour on cookie persistence is ambiguous. Set "
                "cookies directly on the client instance instead."
            )
            warnings.warn(message, DeprecationWarning)

        request = self.build_request(
            method=method,
            url=url,
            content=content,
            data=data,
            files=files,
            json=json,
            params=params,
            headers=headers,
            cookies=cookies,
            timeout=timeout,
            extensions=extensions,
        )
        return self.send(request, auth=auth, follow_redirects=follow_redirects)

    @contextmanager
    def stream(
        self,
        method: str,
        url: URLTypes,
        *,
        content: typing.Optional[RequestContent] = None,
        data: typing.Optional[RequestData] = None,
        files: typing.Optional[RequestFiles] = None,
        json: typing.Optional[typing.Any] = None,
        params: typing.Optional[QueryParamTypes] = None,
        headers: typing.Optional[HeaderTypes] = None,
        cookies: typing.Optional[CookieTypes] = None,
        auth: typing.Union[AuthTypes, UseClientDefault, None] = USE_CLIENT_DEFAULT,
        follow_redirects: typing.Union[bool, UseClientDefault] = USE_CLIENT_DEFAULT,
        timeout: typing.Union[TimeoutTypes, UseClientDefault] = USE_CLIENT_DEFAULT,
        extensions: typing.Optional[RequestExtensions] = None,
    ) -> typing.Iterator[Response]:
        """
        Alternative to `httpx.request()` that streams the response body
        instead of loading it into memory at once.

        **Parameters**: See `httpx.request`.

        See also: [Streaming Responses][0]

        [0]: /quickstart#streaming-responses
        """
        request = self.build_request(
            method=method,
            url=url,
            content=content,
            data=data,
            files=files,
            json=json,
            params=params,
            headers=headers,
            cookies=cookies,
            timeout=timeout,
            extensions=extensions,
        )
        response = self.send(
            request=request,
            auth=auth,
            follow_redirects=follow_redirects,
            stream=True,
        )
        try:
            yield response
        finally:
            response.close()

    def send(
        self,
        request: Request,
        *,
        stream: bool = False,
        auth: typing.Union[AuthTypes, UseClientDefault, None] = USE_CLIENT_DEFAULT,
        follow_redirects: typing.Union[bool, UseClientDefault] = USE_CLIENT_DEFAULT,
    ) -> Response:
        """
        Send a request.

        The request is sent as-is, unmodified.

        Typically you'll want to build one with `Client.build_request()`
        so that any client-level configuration is merged into the request,
        but passing an explicit `httpx.Request()` is supported as well.

        See also: [Request instances][0]

        [0]: /advanced/#request-instances
        """
        if self._state == ClientState.CLOSED:
            raise RuntimeError("Cannot send a request, as the client has been closed.")

        self._state = ClientState.OPENED
        follow_redirects = (
            self.follow_redirects
            if isinstance(follow_redirects, UseClientDefault)
            else follow_redirects
        )

        auth = self._build_request_auth(request, auth)

        response = self._send_handling_auth(
            request,
            auth=auth,
            follow_redirects=follow_redirects,
            history=[],
        )
        try:
            if not stream:
                response.read()

            return response

        except BaseException as exc:
            response.close()
            raise exc

    def _send_handling_auth(
        self,
        request: Request,
        auth: Auth,
        follow_redirects: bool,
        history: typing.List[Response],
    ) -> Response:
        auth_flow = auth.sync_auth_flow(request)
        try:
            request = next(auth_flow)

            while True:
                response = self._send_handling_redirects(
                    request,
                    follow_redirects=follow_redirects,
                    history=history,
                )
                try:
                    try:
                        next_request = auth_flow.send(response)
                    except StopIteration:
                        return response

                    response.history = list(history)
                    response.read()
                    request = next_request
                    history.append(response)

                except BaseException as exc:
                    response.close()
                    raise exc
        finally:
            auth_flow.close()

    def _send_handling_redirects(
        self,
        request: Request,
        follow_redirects: bool,
        history: typing.List[Response],
    ) -> Response:
        while True:
            if len(history) > self.max_redirects:
                raise TooManyRedirects(
                    "Exceeded maximum allowed redirects.", request=request
                )

            for hook in self._event_hooks["request"]:
                hook(request)

            response = self._send_single_request(request)
            try:
                for hook in self._event_hooks["response"]:
                    hook(response)
                response.history = list(history)

                if not response.has_redirect_location:
                    return response

                request = self._build_redirect_request(request, response)
                history = history + [response]

                if follow_redirects:
                    response.read()
                else:
                    response.next_request = request
                    return response

            except BaseException as exc:
                response.close()
                raise exc

    def _send_single_request(self, request: Request) -> Response:
        """
        Sends a single request, without handling any redirections.
        """
        transport = self._transport_for_url(request.url)
        timer = Timer()
        timer.sync_start()

        if not isinstance(request.stream, SyncByteStream):
            raise RuntimeError(
                "Attempted to send an async request with a sync Client instance."
            )

        with request_context(request=request):
            response = transport.handle_request(request)

        assert isinstance(response.stream, SyncByteStream)

        response.request = request
        response.stream = BoundSyncStream(
            response.stream, response=response, timer=timer
        )
        self.cookies.extract_cookies(response)
        response.default_encoding = self._default_encoding

        logger.info(
            'HTTP Request: %s %s "%s %d %s"',
            request.method,
            request.url,
            response.http_version,
            response.status_code,
            response.reason_phrase,
        )

        return response

    def get(
        self,
        url: URLTypes,
        *,
        params: typing.Optional[QueryParamTypes] = None,
        headers: typing.Optional[HeaderTypes] = None,
        cookies: typing.Optional[CookieTypes] = None,
        auth: typing.Union[AuthTypes, UseClientDefault] = USE_CLIENT_DEFAULT,
        follow_redirects: typing.Union[bool, UseClientDefault] = USE_CLIENT_DEFAULT,
        timeout: typing.Union[TimeoutTypes, UseClientDefault] = USE_CLIENT_DEFAULT,
        extensions: typing.Optional[RequestExtensions] = None,
    ) -> Response:
        """
        Send a `GET` request.

        **Parameters**: See `httpx.request`.
        """
        return self.request(
            "GET",
            url,
            params=params,
            headers=headers,
            cookies=cookies,
            auth=auth,
            follow_redirects=follow_redirects,
            timeout=timeout,
            extensions=extensions,
        )

    def options(
        self,
        url: URLTypes,
        *,
        params: typing.Optional[QueryParamTypes] = None,
        headers: typing.Optional[HeaderTypes] = None,
        cookies: typing.Optional[CookieTypes] = None,
        auth: typing.Union[AuthTypes, UseClientDefault] = USE_CLIENT_DEFAULT,
        follow_redirects: typing.Union[bool, UseClientDefault] = USE_CLIENT_DEFAULT,
        timeout: typing.Union[TimeoutTypes, UseClientDefault] = USE_CLIENT_DEFAULT,
        extensions: typing.Optional[RequestExtensions] = None,
    ) -> Response:
        """
        Send an `OPTIONS` request.

        **Parameters**: See `httpx.request`.
        """
        return self.request(
            "OPTIONS",
            url,
            params=params,
            headers=headers,
            cookies=cookies,
            auth=auth,
            follow_redirects=follow_redirects,
            timeout=timeout,
            extensions=extensions,
        )

    def head(
        self,
        url: URLTypes,
        *,
        params: typing.Optional[QueryParamTypes] = None,
        headers: typing.Optional[HeaderTypes] = None,
        cookies: typing.Optional[CookieTypes] = None,
        auth: typing.Union[AuthTypes, UseClientDefault] = USE_CLIENT_DEFAULT,
        follow_redirects: typing.Union[bool, UseClientDefault] = USE_CLIENT_DEFAULT,
        timeout: typing.Union[TimeoutTypes, UseClientDefault] = USE_CLIENT_DEFAULT,
        extensions: typing.Optional[RequestExtensions] = None,
    ) -> Response:
        """
        Send a `HEAD` request.

        **Parameters**: See `httpx.request`.
        """
        return self.request(
            "HEAD",
            url,
            params=params,
            headers=headers,
            cookies=cookies,
            auth=auth,
            follow_redirects=follow_redirects,
            timeout=timeout,
            extensions=extensions,
        )

    def post(
        self,
        url: URLTypes,
        *,
        content: typing.Optional[RequestContent] = None,
        data: typing.Optional[RequestData] = None,
        files: typing.Optional[RequestFiles] = None,
        json: typing.Optional[typing.Any] = None,
        params: typing.Optional[QueryParamTypes] = None,
        headers: typing.Optional[HeaderTypes] = None,
        cookies: typing.Optional[CookieTypes] = None,
        auth: typing.Union[AuthTypes, UseClientDefault] = USE_CLIENT_DEFAULT,
        follow_redirects: typing.Union[bool, UseClientDefault] = USE_CLIENT_DEFAULT,
        timeout: typing.Union[TimeoutTypes, UseClientDefault] = USE_CLIENT_DEFAULT,
        extensions: typing.Optional[RequestExtensions] = None,
    ) -> Response:
        """
        Send a `POST` request.

        **Parameters**: See `httpx.request`.
        """
        return self.request(
            "POST",
            url,
            content=content,
            data=data,
            files=files,
            json=json,
            params=params,
            headers=headers,
            cookies=cookies,
            auth=auth,
            follow_redirects=follow_redirects,
            timeout=timeout,
            extensions=extensions,
        )

    def put(
        self,
        url: URLTypes,
        *,
        content: typing.Optional[RequestContent] = None,
        data: typing.Optional[RequestData] = None,
        files: typing.Optional[RequestFiles] = None,
        json: typing.Optional[typing.Any] = None,
        params: typing.Optional[QueryParamTypes] = None,
        headers: typing.Optional[HeaderTypes] = None,
        cookies: typing.Optional[CookieTypes] = None,
        auth: typing.Union[AuthTypes, UseClientDefault] = USE_CLIENT_DEFAULT,
        follow_redirects: typing.Union[bool, UseClientDefault] = USE_CLIENT_DEFAULT,
        timeout: typing.Union[TimeoutTypes, UseClientDefault] = USE_CLIENT_DEFAULT,
        extensions: typing.Optional[RequestExtensions] = None,
    ) -> Response:
        """
        Send a `PUT` request.

        **Parameters**: See `httpx.request`.
        """
        return self.request(
            "PUT",
            url,
            content=content,
            data=data,
            files=files,
            json=json,
            params=params,
            headers=headers,
            cookies=cookies,
            auth=auth,
            follow_redirects=follow_redirects,
            timeout=timeout,
            extensions=extensions,
        )

    def patch(
        self,
        url: URLTypes,
        *,
        content: typing.Optional[RequestContent] = None,
        data: typing.Optional[RequestData] = None,
        files: typing.Optional[RequestFiles] = None,
        json: typing.Optional[typing.Any] = None,
        params: typing.Optional[QueryParamTypes] = None,
        headers: typing.Optional[HeaderTypes] = None,
        cookies: typing.Optional[CookieTypes] = None,
        auth: typing.Union[AuthTypes, UseClientDefault] = USE_CLIENT_DEFAULT,
        follow_redirects: typing.Union[bool, UseClientDefault] = USE_CLIENT_DEFAULT,
        timeout: typing.Union[TimeoutTypes, UseClientDefault] = USE_CLIENT_DEFAULT,
        extensions: typing.Optional[RequestExtensions] = None,
    ) -> Response:
        """
        Send a `PATCH` request.

        **Parameters**: See `httpx.request`.
        """
        return self.request(
            "PATCH",
            url,
            content=content,
            data=data,
            files=files,
            json=json,
            params=params,
            headers=headers,
            cookies=cookies,
            auth=auth,
            follow_redirects=follow_redirects,
            timeout=timeout,
            extensions=extensions,
        )

    def delete(
        self,
        url: URLTypes,
        *,
        params: typing.Optional[QueryParamTypes] = None,
        headers: typing.Optional[HeaderTypes] = None,
        cookies: typing.Optional[CookieTypes] = None,
        auth: typing.Union[AuthTypes, UseClientDefault] = USE_CLIENT_DEFAULT,
        follow_redirects: typing.Union[bool, UseClientDefault] = USE_CLIENT_DEFAULT,
        timeout: typing.Union[TimeoutTypes, UseClientDefault] = USE_CLIENT_DEFAULT,
        extensions: typing.Optional[RequestExtensions] = None,
    ) -> Response:
        """
        Send a `DELETE` request.

        **Parameters**: See `httpx.request`.
        """
        return self.request(
            "DELETE",
            url,
            params=params,
            headers=headers,
            cookies=cookies,
            auth=auth,
            follow_redirects=follow_redirects,
            timeout=timeout,
            extensions=extensions,
        )

    def close(self) -> None:
        """
        Close transport and proxies.
        """
        if self._state != ClientState.CLOSED:
            self._state = ClientState.CLOSED

            self._transport.close()
            for transport in self._mounts.values():
                if transport is not None:
                    transport.close()

    def __enter__(self: T) -> T:
        if self._state != ClientState.UNOPENED:
            msg = {
                ClientState.OPENED: "Cannot open a client instance more than once.",
                ClientState.CLOSED: (
                    "Cannot reopen a client instance, once it has been closed."
                ),
            }[self._state]
            raise RuntimeError(msg)

        self._state = ClientState.OPENED

        self._transport.__enter__()
        for transport in self._mounts.values():
            if transport is not None:
                transport.__enter__()
        return self

    def __exit__(
        self,
        exc_type: typing.Optional[typing.Type[BaseException]] = None,
        exc_value: typing.Optional[BaseException] = None,
        traceback: typing.Optional[TracebackType] = None,
    ) -> None:
        self._state = ClientState.CLOSED

        self._transport.__exit__(exc_type, exc_value, traceback)
        for transport in self._mounts.values():
            if transport is not None:
                transport.__exit__(exc_type, exc_value, traceback)


class AsyncClient(BaseClient):
    """
    An asynchronous HTTP client, with connection pooling, HTTP/2, redirects,
    cookie persistence, etc.

    Usage:

    ```python
    >>> async with httpx.AsyncClient() as client:
    >>>     response = await client.get('https://example.org')
    ```

    **Parameters:**

    * **auth** - *(optional)* An authentication class to use when sending
    requests.
    * **params** - *(optional)* Query parameters to include in request URLs, as
    a string, dictionary, or sequence of two-tuples.
    * **headers** - *(optional)* Dictionary of HTTP headers to include when
    sending requests.
    * **cookies** - *(optional)* Dictionary of Cookie items to include when
    sending requests.
    * **ssl_context** - *(optional)* An SSL certificate used by the requested host
    to authenticate the client.
    * **http2** - *(optional)* A boolean indicating if HTTP/2 support should be
    enabled. Defaults to `False`.
    * **proxy** - *(optional)* A proxy URL where all the traffic should be routed.
    * **proxies** - *(optional)* A dictionary mapping HTTP protocols to proxy
    URLs.
    * **timeout** - *(optional)* The timeout configuration to use when sending
    requests.
    * **limits** - *(optional)* The limits configuration to use.
    * **max_redirects** - *(optional)* The maximum number of redirect responses
    that should be followed.
    * **base_url** - *(optional)* A URL to use as the base when building
    request URLs.
    * **transport** - *(optional)* A transport class to use for sending requests
    over the network.
    * **app** - *(optional)* An ASGI application to send requests to,
    rather than sending actual network requests.
    * **trust_env** - *(optional)* Enables or disables usage of environment
    variables for configuration.
    * **default_encoding** - *(optional)* The default encoding to use for decoding
    response text, if no charset information is included in a response Content-Type
    header. Set to a callable for automatic character set detection. Default: "utf-8".
    """

    def __init__(
        self,
        *,
        auth: typing.Optional[AuthTypes] = None,
        params: typing.Optional[QueryParamTypes] = None,
        headers: typing.Optional[HeaderTypes] = None,
        cookies: typing.Optional[CookieTypes] = None,
        ssl_context: typing.Optional[ssl.SSLContext] = None,
        http1: bool = True,
        http2: bool = False,
        proxy: typing.Optional[ProxyTypes] = None,
        proxies: typing.Optional[ProxiesTypes] = None,
        mounts: typing.Optional[
            typing.Mapping[str, typing.Optional[AsyncBaseTransport]]
        ] = None,
        timeout: TimeoutTypes = DEFAULT_TIMEOUT_CONFIG,
        follow_redirects: bool = False,
        limits: Limits = DEFAULT_LIMITS,
        max_redirects: int = DEFAULT_MAX_REDIRECTS,
        event_hooks: typing.Optional[
            typing.Mapping[str, typing.List[typing.Callable[..., typing.Any]]]
        ] = None,
        base_url: URLTypes = "",
        transport: typing.Optional[AsyncBaseTransport] = None,
        app: typing.Optional[typing.Callable[..., typing.Any]] = None,
        trust_env: bool = True,
        default_encoding: typing.Union[str, typing.Callable[[bytes], str]] = "utf-8",
    ) -> None:
        super().__init__(
            auth=auth,
            params=params,
            headers=headers,
            cookies=cookies,
            timeout=timeout,
            follow_redirects=follow_redirects,
            max_redirects=max_redirects,
            event_hooks=event_hooks,
            base_url=base_url,
            trust_env=trust_env,
            default_encoding=default_encoding,
        )

        if http2:
            try:
                import h2  # noqa
            except ImportError:  # pragma: no cover
                raise ImportError(
                    "Using http2=True, but the 'h2' package is not installed. "
                    "Make sure to install httpx using `pip install httpx[http2]`."
                ) from None

        if proxies:
            message = (
                "The 'proxies' argument is now deprecated."
                " Use 'proxy' or 'mounts' instead."
            )
            warnings.warn(message, DeprecationWarning)
            if proxy:
                raise RuntimeError("Use either `proxy` or 'proxies', not both.")

        allow_env_proxies = trust_env and app is None and transport is None
        proxy_map = self._get_proxy_map(proxies or proxy, allow_env_proxies)

        self._transport = self._init_transport(
            ssl_context=ssl_context,
            http1=http1,
            http2=http2,
            limits=limits,
            transport=transport,
            app=app,
        )

        self._mounts: typing.Dict[URLPattern, typing.Optional[AsyncBaseTransport]] = {
            URLPattern(key): None
            if proxy is None
            else self._init_proxy_transport(
                proxy,
                ssl_context=ssl_context,
                http1=http1,
                http2=http2,
                limits=limits,
            )
            for key, proxy in proxy_map.items()
        }
        if mounts is not None:
            self._mounts.update(
                {URLPattern(key): transport for key, transport in mounts.items()}
            )
        self._mounts = dict(sorted(self._mounts.items()))

    def _init_transport(
        self,
        ssl_context: typing.Optional[ssl.SSLContext] = None,
        http1: bool = True,
        http2: bool = False,
        limits: Limits = DEFAULT_LIMITS,
        transport: typing.Optional[AsyncBaseTransport] = None,
        app: typing.Optional[typing.Callable[..., typing.Any]] = None,
    ) -> AsyncBaseTransport:
        if transport is not None:
            return transport

        if app is not None:
            return ASGITransport(app=app)

        return AsyncHTTPTransport(
            ssl_context=ssl_context,
            http1=http1,
            http2=http2,
            limits=limits,
        )

    def _init_proxy_transport(
        self,
        proxy: Proxy,
        ssl_context: typing.Optional[ssl.SSLContext] = None,
        http1: bool = True,
        http2: bool = False,
        limits: Limits = DEFAULT_LIMITS,
    ) -> AsyncBaseTransport:
        return AsyncHTTPTransport(
<<<<<<< HEAD
            ssl_context=ssl_context,
=======
            verify=verify,
            cert=cert,
            http1=http1,
>>>>>>> 1a660147
            http2=http2,
            limits=limits,
            proxy=proxy,
        )

    def _transport_for_url(self, url: URL) -> AsyncBaseTransport:
        """
        Returns the transport instance that should be used for a given URL.
        This will either be the standard connection pool, or a proxy.
        """
        for pattern, transport in self._mounts.items():
            if pattern.matches(url):
                return self._transport if transport is None else transport

        return self._transport

    async def request(
        self,
        method: str,
        url: URLTypes,
        *,
        content: typing.Optional[RequestContent] = None,
        data: typing.Optional[RequestData] = None,
        files: typing.Optional[RequestFiles] = None,
        json: typing.Optional[typing.Any] = None,
        params: typing.Optional[QueryParamTypes] = None,
        headers: typing.Optional[HeaderTypes] = None,
        cookies: typing.Optional[CookieTypes] = None,
        auth: typing.Union[AuthTypes, UseClientDefault, None] = USE_CLIENT_DEFAULT,
        follow_redirects: typing.Union[bool, UseClientDefault] = USE_CLIENT_DEFAULT,
        timeout: typing.Union[TimeoutTypes, UseClientDefault] = USE_CLIENT_DEFAULT,
        extensions: typing.Optional[RequestExtensions] = None,
    ) -> Response:
        """
        Build and send a request.

        Equivalent to:

        ```python
        request = client.build_request(...)
        response = await client.send(request, ...)
        ```

        See `AsyncClient.build_request()`, `AsyncClient.send()`
        and [Merging of configuration][0] for how the various parameters
        are merged with client-level configuration.

        [0]: /advanced/#merging-of-configuration
        """
        request = self.build_request(
            method=method,
            url=url,
            content=content,
            data=data,
            files=files,
            json=json,
            params=params,
            headers=headers,
            cookies=cookies,
            timeout=timeout,
            extensions=extensions,
        )
        return await self.send(request, auth=auth, follow_redirects=follow_redirects)

    @asynccontextmanager
    async def stream(
        self,
        method: str,
        url: URLTypes,
        *,
        content: typing.Optional[RequestContent] = None,
        data: typing.Optional[RequestData] = None,
        files: typing.Optional[RequestFiles] = None,
        json: typing.Optional[typing.Any] = None,
        params: typing.Optional[QueryParamTypes] = None,
        headers: typing.Optional[HeaderTypes] = None,
        cookies: typing.Optional[CookieTypes] = None,
        auth: typing.Union[AuthTypes, UseClientDefault] = USE_CLIENT_DEFAULT,
        follow_redirects: typing.Union[bool, UseClientDefault] = USE_CLIENT_DEFAULT,
        timeout: typing.Union[TimeoutTypes, UseClientDefault] = USE_CLIENT_DEFAULT,
        extensions: typing.Optional[RequestExtensions] = None,
    ) -> typing.AsyncIterator[Response]:
        """
        Alternative to `httpx.request()` that streams the response body
        instead of loading it into memory at once.

        **Parameters**: See `httpx.request`.

        See also: [Streaming Responses][0]

        [0]: /quickstart#streaming-responses
        """
        request = self.build_request(
            method=method,
            url=url,
            content=content,
            data=data,
            files=files,
            json=json,
            params=params,
            headers=headers,
            cookies=cookies,
            timeout=timeout,
            extensions=extensions,
        )
        response = await self.send(
            request=request,
            auth=auth,
            follow_redirects=follow_redirects,
            stream=True,
        )
        try:
            yield response
        finally:
            await response.aclose()

    async def send(
        self,
        request: Request,
        *,
        stream: bool = False,
        auth: typing.Union[AuthTypes, UseClientDefault, None] = USE_CLIENT_DEFAULT,
        follow_redirects: typing.Union[bool, UseClientDefault] = USE_CLIENT_DEFAULT,
    ) -> Response:
        """
        Send a request.

        The request is sent as-is, unmodified.

        Typically you'll want to build one with `AsyncClient.build_request()`
        so that any client-level configuration is merged into the request,
        but passing an explicit `httpx.Request()` is supported as well.

        See also: [Request instances][0]

        [0]: /advanced/#request-instances
        """
        if self._state == ClientState.CLOSED:
            raise RuntimeError("Cannot send a request, as the client has been closed.")

        self._state = ClientState.OPENED
        follow_redirects = (
            self.follow_redirects
            if isinstance(follow_redirects, UseClientDefault)
            else follow_redirects
        )

        auth = self._build_request_auth(request, auth)

        response = await self._send_handling_auth(
            request,
            auth=auth,
            follow_redirects=follow_redirects,
            history=[],
        )
        try:
            if not stream:
                await response.aread()

            return response

        except BaseException as exc:  # pragma: no cover
            await response.aclose()
            raise exc

    async def _send_handling_auth(
        self,
        request: Request,
        auth: Auth,
        follow_redirects: bool,
        history: typing.List[Response],
    ) -> Response:
        auth_flow = auth.async_auth_flow(request)
        try:
            request = await auth_flow.__anext__()

            while True:
                response = await self._send_handling_redirects(
                    request,
                    follow_redirects=follow_redirects,
                    history=history,
                )
                try:
                    try:
                        next_request = await auth_flow.asend(response)
                    except StopAsyncIteration:
                        return response

                    response.history = list(history)
                    await response.aread()
                    request = next_request
                    history.append(response)

                except BaseException as exc:
                    await response.aclose()
                    raise exc
        finally:
            await auth_flow.aclose()

    async def _send_handling_redirects(
        self,
        request: Request,
        follow_redirects: bool,
        history: typing.List[Response],
    ) -> Response:
        while True:
            if len(history) > self.max_redirects:
                raise TooManyRedirects(
                    "Exceeded maximum allowed redirects.", request=request
                )

            for hook in self._event_hooks["request"]:
                await hook(request)

            response = await self._send_single_request(request)
            try:
                for hook in self._event_hooks["response"]:
                    await hook(response)

                response.history = list(history)

                if not response.has_redirect_location:
                    return response

                request = self._build_redirect_request(request, response)
                history = history + [response]

                if follow_redirects:
                    await response.aread()
                else:
                    response.next_request = request
                    return response

            except BaseException as exc:
                await response.aclose()
                raise exc

    async def _send_single_request(self, request: Request) -> Response:
        """
        Sends a single request, without handling any redirections.
        """
        transport = self._transport_for_url(request.url)
        timer = Timer()
        await timer.async_start()

        if not isinstance(request.stream, AsyncByteStream):
            raise RuntimeError(
                "Attempted to send an sync request with an AsyncClient instance."
            )

        with request_context(request=request):
            response = await transport.handle_async_request(request)

        assert isinstance(response.stream, AsyncByteStream)
        response.request = request
        response.stream = BoundAsyncStream(
            response.stream, response=response, timer=timer
        )
        self.cookies.extract_cookies(response)
        response.default_encoding = self._default_encoding

        logger.info(
            'HTTP Request: %s %s "%s %d %s"',
            request.method,
            request.url,
            response.http_version,
            response.status_code,
            response.reason_phrase,
        )

        return response

    async def get(
        self,
        url: URLTypes,
        *,
        params: typing.Optional[QueryParamTypes] = None,
        headers: typing.Optional[HeaderTypes] = None,
        cookies: typing.Optional[CookieTypes] = None,
        auth: typing.Union[AuthTypes, UseClientDefault, None] = USE_CLIENT_DEFAULT,
        follow_redirects: typing.Union[bool, UseClientDefault] = USE_CLIENT_DEFAULT,
        timeout: typing.Union[TimeoutTypes, UseClientDefault] = USE_CLIENT_DEFAULT,
        extensions: typing.Optional[RequestExtensions] = None,
    ) -> Response:
        """
        Send a `GET` request.

        **Parameters**: See `httpx.request`.
        """
        return await self.request(
            "GET",
            url,
            params=params,
            headers=headers,
            cookies=cookies,
            auth=auth,
            follow_redirects=follow_redirects,
            timeout=timeout,
            extensions=extensions,
        )

    async def options(
        self,
        url: URLTypes,
        *,
        params: typing.Optional[QueryParamTypes] = None,
        headers: typing.Optional[HeaderTypes] = None,
        cookies: typing.Optional[CookieTypes] = None,
        auth: typing.Union[AuthTypes, UseClientDefault] = USE_CLIENT_DEFAULT,
        follow_redirects: typing.Union[bool, UseClientDefault] = USE_CLIENT_DEFAULT,
        timeout: typing.Union[TimeoutTypes, UseClientDefault] = USE_CLIENT_DEFAULT,
        extensions: typing.Optional[RequestExtensions] = None,
    ) -> Response:
        """
        Send an `OPTIONS` request.

        **Parameters**: See `httpx.request`.
        """
        return await self.request(
            "OPTIONS",
            url,
            params=params,
            headers=headers,
            cookies=cookies,
            auth=auth,
            follow_redirects=follow_redirects,
            timeout=timeout,
            extensions=extensions,
        )

    async def head(
        self,
        url: URLTypes,
        *,
        params: typing.Optional[QueryParamTypes] = None,
        headers: typing.Optional[HeaderTypes] = None,
        cookies: typing.Optional[CookieTypes] = None,
        auth: typing.Union[AuthTypes, UseClientDefault] = USE_CLIENT_DEFAULT,
        follow_redirects: typing.Union[bool, UseClientDefault] = USE_CLIENT_DEFAULT,
        timeout: typing.Union[TimeoutTypes, UseClientDefault] = USE_CLIENT_DEFAULT,
        extensions: typing.Optional[RequestExtensions] = None,
    ) -> Response:
        """
        Send a `HEAD` request.

        **Parameters**: See `httpx.request`.
        """
        return await self.request(
            "HEAD",
            url,
            params=params,
            headers=headers,
            cookies=cookies,
            auth=auth,
            follow_redirects=follow_redirects,
            timeout=timeout,
            extensions=extensions,
        )

    async def post(
        self,
        url: URLTypes,
        *,
        content: typing.Optional[RequestContent] = None,
        data: typing.Optional[RequestData] = None,
        files: typing.Optional[RequestFiles] = None,
        json: typing.Optional[typing.Any] = None,
        params: typing.Optional[QueryParamTypes] = None,
        headers: typing.Optional[HeaderTypes] = None,
        cookies: typing.Optional[CookieTypes] = None,
        auth: typing.Union[AuthTypes, UseClientDefault] = USE_CLIENT_DEFAULT,
        follow_redirects: typing.Union[bool, UseClientDefault] = USE_CLIENT_DEFAULT,
        timeout: typing.Union[TimeoutTypes, UseClientDefault] = USE_CLIENT_DEFAULT,
        extensions: typing.Optional[RequestExtensions] = None,
    ) -> Response:
        """
        Send a `POST` request.

        **Parameters**: See `httpx.request`.
        """
        return await self.request(
            "POST",
            url,
            content=content,
            data=data,
            files=files,
            json=json,
            params=params,
            headers=headers,
            cookies=cookies,
            auth=auth,
            follow_redirects=follow_redirects,
            timeout=timeout,
            extensions=extensions,
        )

    async def put(
        self,
        url: URLTypes,
        *,
        content: typing.Optional[RequestContent] = None,
        data: typing.Optional[RequestData] = None,
        files: typing.Optional[RequestFiles] = None,
        json: typing.Optional[typing.Any] = None,
        params: typing.Optional[QueryParamTypes] = None,
        headers: typing.Optional[HeaderTypes] = None,
        cookies: typing.Optional[CookieTypes] = None,
        auth: typing.Union[AuthTypes, UseClientDefault] = USE_CLIENT_DEFAULT,
        follow_redirects: typing.Union[bool, UseClientDefault] = USE_CLIENT_DEFAULT,
        timeout: typing.Union[TimeoutTypes, UseClientDefault] = USE_CLIENT_DEFAULT,
        extensions: typing.Optional[RequestExtensions] = None,
    ) -> Response:
        """
        Send a `PUT` request.

        **Parameters**: See `httpx.request`.
        """
        return await self.request(
            "PUT",
            url,
            content=content,
            data=data,
            files=files,
            json=json,
            params=params,
            headers=headers,
            cookies=cookies,
            auth=auth,
            follow_redirects=follow_redirects,
            timeout=timeout,
            extensions=extensions,
        )

    async def patch(
        self,
        url: URLTypes,
        *,
        content: typing.Optional[RequestContent] = None,
        data: typing.Optional[RequestData] = None,
        files: typing.Optional[RequestFiles] = None,
        json: typing.Optional[typing.Any] = None,
        params: typing.Optional[QueryParamTypes] = None,
        headers: typing.Optional[HeaderTypes] = None,
        cookies: typing.Optional[CookieTypes] = None,
        auth: typing.Union[AuthTypes, UseClientDefault] = USE_CLIENT_DEFAULT,
        follow_redirects: typing.Union[bool, UseClientDefault] = USE_CLIENT_DEFAULT,
        timeout: typing.Union[TimeoutTypes, UseClientDefault] = USE_CLIENT_DEFAULT,
        extensions: typing.Optional[RequestExtensions] = None,
    ) -> Response:
        """
        Send a `PATCH` request.

        **Parameters**: See `httpx.request`.
        """
        return await self.request(
            "PATCH",
            url,
            content=content,
            data=data,
            files=files,
            json=json,
            params=params,
            headers=headers,
            cookies=cookies,
            auth=auth,
            follow_redirects=follow_redirects,
            timeout=timeout,
            extensions=extensions,
        )

    async def delete(
        self,
        url: URLTypes,
        *,
        params: typing.Optional[QueryParamTypes] = None,
        headers: typing.Optional[HeaderTypes] = None,
        cookies: typing.Optional[CookieTypes] = None,
        auth: typing.Union[AuthTypes, UseClientDefault] = USE_CLIENT_DEFAULT,
        follow_redirects: typing.Union[bool, UseClientDefault] = USE_CLIENT_DEFAULT,
        timeout: typing.Union[TimeoutTypes, UseClientDefault] = USE_CLIENT_DEFAULT,
        extensions: typing.Optional[RequestExtensions] = None,
    ) -> Response:
        """
        Send a `DELETE` request.

        **Parameters**: See `httpx.request`.
        """
        return await self.request(
            "DELETE",
            url,
            params=params,
            headers=headers,
            cookies=cookies,
            auth=auth,
            follow_redirects=follow_redirects,
            timeout=timeout,
            extensions=extensions,
        )

    async def aclose(self) -> None:
        """
        Close transport and proxies.
        """
        if self._state != ClientState.CLOSED:
            self._state = ClientState.CLOSED

            await self._transport.aclose()
            for proxy in self._mounts.values():
                if proxy is not None:
                    await proxy.aclose()

    async def __aenter__(self: U) -> U:
        if self._state != ClientState.UNOPENED:
            msg = {
                ClientState.OPENED: "Cannot open a client instance more than once.",
                ClientState.CLOSED: (
                    "Cannot reopen a client instance, once it has been closed."
                ),
            }[self._state]
            raise RuntimeError(msg)

        self._state = ClientState.OPENED

        await self._transport.__aenter__()
        for proxy in self._mounts.values():
            if proxy is not None:
                await proxy.__aenter__()
        return self

    async def __aexit__(
        self,
        exc_type: typing.Optional[typing.Type[BaseException]] = None,
        exc_value: typing.Optional[BaseException] = None,
        traceback: typing.Optional[TracebackType] = None,
    ) -> None:
        self._state = ClientState.CLOSED

        await self._transport.__aexit__(exc_type, exc_value, traceback)
        for proxy in self._mounts.values():
            if proxy is not None:
                await proxy.__aexit__(exc_type, exc_value, traceback)<|MERGE_RESOLUTION|>--- conflicted
+++ resolved
@@ -1454,13 +1454,10 @@
         limits: Limits = DEFAULT_LIMITS,
     ) -> AsyncBaseTransport:
         return AsyncHTTPTransport(
-<<<<<<< HEAD
             ssl_context=ssl_context,
-=======
             verify=verify,
             cert=cert,
             http1=http1,
->>>>>>> 1a660147
             http2=http2,
             limits=limits,
             proxy=proxy,
